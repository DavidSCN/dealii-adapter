--- conflicted
+++ resolved
@@ -404,9 +404,7 @@
     Vector<double> old_forces;
     Vector<double> forces;
     Vector<double> system_rhs;
-<<<<<<< HEAD
     Vector<double> gravitational_force;
-=======
 
     // variables for implicit coupling
     Vector<double> old_state_old_velocity;
@@ -414,8 +412,6 @@
     Vector<double> old_state_old_forces;
     Vector<double> old_state_forces;
 
-
->>>>>>> b0ece4f4
     //precice related initializations
     int             node_mesh_id;
     int             face_mesh_id;
@@ -1160,37 +1156,7 @@
 
     initialize_precice();
 
-<<<<<<< HEAD
     compute_timesteps();
-=======
-    while(precice.isCouplingOngoing() &&
-          time.get_timestep() < time.get_n_timesteps())
-    {
-
-        time.increment();
-
-        std::cout << "  Time = " <<time.current()
-                  << " at timestep " << time.get_timestep()
-                  << " of " <<time.get_n_timesteps()
-                  << std::endl;
-
-        save_old_state();
-
-        assemble_rhs();
-
-        solve();
-
-        update_displacement();
-
-        advance_precice();
-
-        reload_old_state();
-
-        if(precice.isTimestepComplete())
-            output_results(time.get_timestep());
-
-    }
->>>>>>> b0ece4f4
 
 }
 } //end namespace adapter
